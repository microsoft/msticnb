# -------------------------------------------------------------------------
# Copyright (c) Microsoft Corporation. All rights reserved.
# Licensed under the MIT License. See License.txt in the project root for
# license information.
# --------------------------------------------------------------------------
"""Notebooklet for URL Summary."""
from collections import Counter
from os.path import exists
from typing import Any, Dict, Iterable, List, Optional, Tuple, cast

import dns.resolver
import numpy as np
import pandas as pd
import tldextract
from IPython.display import Image, display

# pylint: disable=ungrouped-imports
try:
    from msticpy import nbwidgets
    from msticpy.context.domain_utils import DomainValidator, screenshot
    from msticpy.context.ip_utils import ip_whois as whois
    from msticpy.vis.timeline import display_timeline, display_timeline_values
except ImportError:
    # Fall back to msticpy locations prior to v2.0.0
    from whois import whois  # type: ignore
    from msticpy.sectools.domain_utils import DomainValidator, screenshot
    from msticpy.nbtools import nbwidgets
    from msticpy.nbtools.nbdisplay import display_timeline, display_timeline_values

from bokeh.models import LayoutDOM
from msticpy.common.timespan import TimeSpan
from msticpy.common.utility import md

from ...._version import VERSION
from ....common import (
    MsticnbDataProviderError,
    MsticnbMissingParameterError,
    nb_markdown,
    set_text,
)
from ....nb_metadata import read_mod_metadata, update_class_doc
from ....nblib.azsent.alert import browse_alerts
from ....nblib.ti import get_ti_results
from ....notebooklet import NBMetadata, Notebooklet, NotebookletResult

__version__ = VERSION
__author__ = "Pete Bryan"


_CLS_METADATA: NBMetadata
_CELL_DOCS: Dict[str, Any]
_CLS_METADATA, _CELL_DOCS = read_mod_metadata(__file__, __name__)


# pylint: disable=too-few-public-methods, too-many-instance-attributes
class URLSummaryResult(NotebookletResult):
    """URL Summary Results."""

    def __init__(
        self,
        description: Optional[str] = None,
        timespan: Optional[TimeSpan] = None,
        notebooklet: Optional["Notebooklet"] = None,
    ):
        """Create new Notebooklet result instance."""
        super().__init__(description, timespan, notebooklet)
        self.summary: Optional[pd.DataFrame] = None
        self.domain_record: Optional[pd.DataFrame] = None
        self.cert_details: Optional[pd.DataFrame] = None
        self.ip_record: Optional[pd.DataFrame] = None
        self.related_alerts: Optional[pd.DataFrame] = None
        self.bookmarks: Optional[pd.DataFrame] = None
        self.dns_results: Optional[pd.DataFrame] = None
        self.hosts: Optional[List] = None
        self.flows: Optional[pd.DataFrame] = None
        self.flow_graph: Optional[LayoutDOM] = None
        self.ti_results: Optional[pd.DataFrame] = None


# pylint: disable=too-few-public-methods
class URLSummary(Notebooklet):
    """
    URLSummary Notebooklet class.

    Queries and displays information about a URL including:

    - Overview of URL and Domain
    - Related alerts
    - TI results

    """

    metadata = _CLS_METADATA
    __doc__ = update_class_doc(__doc__, metadata)
    _cell_docs = _CELL_DOCS

    # pylint: disable=too-many-branches, too-many-locals, too-many-statements
    @set_text(docs=_CELL_DOCS, key="run")  # noqa: MC0001
    def run(  # noqa:MC0001, C901
        self,
        value: Any = None,
        data: Optional[pd.DataFrame] = None,
        timespan: Optional[TimeSpan] = None,
        options: Optional[Iterable[str]] = None,
        **kwargs,
    ) -> URLSummaryResult:
        """
        Return host summary data.

        Parameters
        ----------
        value : str
            URL to investigate
        data : Optional[pd.DataFrame], optional
            Not used, by default None
        timespan : TimeSpan
            Timespan over which operations such as queries will be
            performed, by default None.
            This can be a TimeStamp object or another object that
            has valid `start`, `end`, or `period` attributes.
        options : Optional[Iterable[str]], optional
            List of options to use, by default None
            A value of None means use default options.
            Options prefixed with "+" will be added to the default options.
            To see the list of available options type `help(cls)` where
            "cls" is the notebooklet class or an instance of this class.

        Other Parameters
        ----------------
        start : Union[datetime, datelike-string]
            Alternative to specifying timespan parameter.
        end : Union[datetime, datelike-string]
            Alternative to specifying timespan parameter.

        Returns
        -------
        URLSummaryResult
            Result object with attributes for each result type.

        Raises
        ------
        MsticnbMissingParameterError
            If required parameters are missing

        """
        super().run(
            value=value, data=data, timespan=timespan, options=options, **kwargs
        )

        if not value:
            raise MsticnbMissingParameterError("value")
        if not timespan:
            raise MsticnbMissingParameterError("timespan.")

        self.timespan = timespan

        # pylint: disable=attribute-defined-outside-init
        result = URLSummaryResult(
            notebooklet=self, description=self.metadata.description, timespan=timespan
        )
        if not self._last_result:
            self._last_result = result

        self.url = value.strip().lower()
<<<<<<< HEAD
        domain: str
        tld: str
        _, domain, tld = tldextract.extract(self.url)  # type: ignore
=======
        _, domain, tld = cast(Tuple[Any, str, str], tldextract.extract(self.url))  # type: ignore
>>>>>>> a1bb25a2
        domain = f"{domain.lower()}.{tld.lower()}"
        domain_validator = DomainValidator()
        validated = domain_validator.validate_tld(domain)

        result.summary = pd.DataFrame(
            {"URL": [self.url], "Domain": [domain], "Validated TLD": [validated]}
        )

        if "ti" in self.options:
            if "tilookup" in self.data_providers.providers:
                ti_prov = self.data_providers.providers["tilookup"]
            else:
                raise MsticnbDataProviderError("No TI providers avaliable")
            ti_results, ti_results_merged = get_ti_results(
                ti_prov, result.summary, "URL"
            )
            if isinstance(ti_results, pd.DataFrame) and not ti_results.empty:
                result.ti_results = ti_results_merged

        if "whois" in self.options:
            result.domain_record = _domain_whois_record(
                domain, self.data_providers.providers["tilookup"]
            )

        if "cert" in self.options:
            result.cert_details = _get_tls_cert_details(self.url, domain_validator)

        if "ip_record" in self.options:
            result.ip_record = None
            result.ip_record = _get_ip_record(
                domain, domain_validator, self.data_providers.providers["tilookup"]
            )

        if "screenshot" in self.options:
            image_data = screenshot(self.url)
            with open("screenshot.png", "wb") as screenshot_file:
                screenshot_file.write(image_data.content)

        if "alerts" in self.options:
            alerts = self.query_provider.SecurityAlert.list_alerts(timespan)
            result.related_alerts = alerts[
                alerts["Entities"].str.contains(self.url, case=False)
            ]

        if "bookmarks" in self.options:
            result.bookmarks = (
                self.query_provider.AzureSentinel.list_bookmarks_for_entity(
                    url=self.url, start=timespan.start, end=timespan.end
                )
            )

        if "dns" in self.options:
            result.dns_results = (
                self.query_provider.AzureNetwork.dns_lookups_for_domain(
                    domain=domain, start=timespan.start, end=timespan.end
                )
            )

        if "hosts" in self.options:
            syslog_hosts = self.query_provider.LinuxSyslog.all_syslog(
                add_query_items=f"| where SyslogMessage has '{self.url}'",
                start=timespan.start,
                end=timespan.end,
            )["Computer"].unique()
            mde_hosts = self.query_provider.MDE.host_connections(
                time_column="TimeGenerated",
                host_name="",
                add_query_items=f"| where RemoteUrl has '{self.url}'",
                start=timespan.start,
                end=timespan.end,
            )["DeviceName"].unique()
            windows_hosts = self.query_provider.WindowsSecurity.list_events(
                add_query_items=f"| where CommandLine has '{self.url}'",
                start=timespan.start,
                end=timespan.end,
            )["Computer"].unique()
            all_hosts = list(syslog_hosts) + list(mde_hosts) + list(windows_hosts)
            result.hosts = all_hosts

        if "flows" in self.options:
            result.flows = self.query_provider.Network.network_connections_to_url(
                start=timespan.start, end=timespan.end, url="com"
            )
            flow_graph_data = self.query_provider.Network.network_connections_to_url(
                start=timespan.start,
                end=timespan.end,
                url="com",
                add_query_items="| summarize sum(SentBytes) by RequestURL, bin(TimeGenerated, 10m)",
            )
            result.flow_graph = display_timeline_values(
                flow_graph_data,
                value_col="sum_SentBytes",
                title=f"Network traffic volume to {self.url}",
            )

        self._last_result = result

        if not self.silent:
            self._display_results()

        return self._last_result

    @set_text(docs=_CELL_DOCS, key="display_summary")
    def _display_summary(self):
        """Display URL summary."""
        if self.check_valid_result_data("summary", silent=True):
            display(self._last_result.summary)

    @set_text(docs=_CELL_DOCS, key="show_ti_details")
    def _display_ti_data(self):
        """Display TI results."""
        if self.check_valid_result_data("ti_results", silent=True):
            display(self._last_result.ti_results)
        else:
            nb_markdown(f"No TI results found for {self.url}")

    @set_text(docs=_CELL_DOCS, key="show_domain_record")
    def _display_domain_record(self):
        """Display Domain Record."""
        if self.check_valid_result_data("domain_record", silent=True):
            display(
                self._last_result.domain_record.T.style.map(  # type: ignore
                    color_domain_record_cells,
                    subset=pd.IndexSlice[["Page Rank", "Domain Name Entropy"], 0],
                )
            )

    @set_text(docs=_CELL_DOCS, key="show_TLS_cert")
    def _display_cert_details(self):
        """Display TLS Certificate details."""
        if self.check_valid_result_data("cert_details", silent=True):
            display(self._last_result.cert_details)
        else:
            nb_markdown(f"No TLS certificate found for {self.url}.")

    @set_text(docs=_CELL_DOCS, key="show_IP_record")
    def _display_ip_record(self):
        """Display IP record."""
        if self.check_valid_result_data("ip_record", silent=True):
            display(self._last_result.ip_record.T)
        else:
            nb_markdown(f"No current IP found for {self.url}.")

    @set_text(docs=_CELL_DOCS, key="show_screenshot")
    def _display_screenshot(self):
        """Display ULR screenshot."""
        if exists("screenshot.png"):
            nb_markdown(f"Screenshot of {self.url}")
            display(Image(filename="screenshot.png"))

    @set_text(docs=_CELL_DOCS, key="show_related_alerts")
    def _display_related_alerts(self):
        """Display related alerts in table."""
        if self.check_valid_result_data("related_alerts", silent=True):
            display(self._last_result.related_alerts)
        else:
            nb_markdown(f"No Alerts related to {self.url}")

    @set_text(docs=_CELL_DOCS, key="show_bookmarks")
    def _display_bookmarks(self):
        """Display bookmarks related to URL."""
        if self.check_valid_result_data("bookmarks", silent=True):
            display(self._last_result.bookmarks)
        else:
            nb_markdown(f"No Bookmarks related to {self.url}")

    @set_text(docs=_CELL_DOCS, key="show_dns_results")
    def _display_dns_results(self):
        """Display DNS resolutions for URL."""
        if self.check_valid_result_data("dns_results", silent=True):
            nb_markdown(f"DNS events related to {self.url}", "bold")
            display(self._last_result.dns_results)
        else:
            nb_markdown(f"No DNS resolutions found for {self.url}")

    @set_text(docs=_CELL_DOCS, key="show_hosts")
    def _display_hosts(self):
        """Display list of hosts connecting to URL."""
        if (
            self.check_valid_result_data("hosts", silent=True)
            and self._last_result.hosts
        ):
            nb_markdown(f"Hosts connecting to {self.url}", "bold")
            display(self._last_result.hosts)
        else:
            nb_markdown(f"No hosts found connecting to {self.url}")

    @set_text(docs=_CELL_DOCS, key="show_flows")
    def _display_flows(self):
        """Display network flow data for URL."""
        if self.check_valid_result_data("flow_graph", silent=True):
            display(self._last_result.flow_graph)
            nb_markdown(f"Network connections to {self.url}", "bold")
            display(self._last_result.flows)
        else:
            nb_markdown(f"No flow data found for {self.url}")

    @set_text(docs=_CELL_DOCS, key="browse_alerts")
    def browse_alerts(self) -> nbwidgets.SelectAlert:
        """Return alert browser/viewer."""
        if self.check_valid_result_data("related_alerts"):
            return browse_alerts(self._last_result)
        return None

    def display_alert_timeline(self):
        """Display the alert timeline."""
        if self.check_valid_result_data("related_alerts"):
            if len(self._last_result.related_alerts) > 1:
                return _show_alert_timeline(self._last_result.related_alerts)
            md("Cannot plot timeline with 0 or 1 event.")
        return None

    def _display_results(self):
        """Display all the notebooklet results."""
        self._display_summary()
        self._display_domain_record()
        self._display_ip_record()
        self._display_cert_details()
        self._display_ti_data()
        self._display_screenshot()
        self._display_related_alerts()
        self._display_bookmarks()
        self._display_dns_results()
        self._display_hosts()
        self._display_flows()


def entropy(data):
    """Calculate Entropy of a String."""
    strings, lens = Counter(data), np.float(len(data))
    return -sum(count / lens * np.log2(count / lens) for count in strings.values())


def color_domain_record_cells(val):
    """Color Code Rows With Odd Entropy."""
    if isinstance(val, int):
        color = "yellow" if val < 3 else None
    elif isinstance(val, float):
        color = "yellow" if val > 4.30891 or val < 2.72120 else None
    else:
        color = None
    return f"background-color: {color}"


@set_text(docs=_CELL_DOCS, key="display_alert_timeline")
def _show_alert_timeline(related_alerts):
    """Display An Alert Timeline."""
    if len(related_alerts) > 1:
        return display_timeline(
            data=related_alerts,
            title="Related Alerts",
            source_columns=["AlertName", "TimeGenerated"],
            height=200,
        )
    if len(related_alerts) == 1:
        nb_markdown("A single alert cannot be plotted on a timeline.")
    else:
        nb_markdown("No alerts available to be plotted.")
    return None


def _domain_whois_record(domain, ti_prov):
    """Build a Domain Whois Record."""
    dom_record = pd.DataFrame()
    whois_result = whois(domain)
    if whois_result.domain_name is not None:
        # Create domain record from whois data
        dom_record = pd.DataFrame(
            {
                "Domain": [domain],
                "Name": [whois_result.get("name", None)],
                "Org": [whois_result.get("org", None)],
                "DNSSec": [whois_result.get("dnssec", None)],
                "City": [whois_result.get("city", None)],
                "State": [whois_result.get("state", None)],
                "Country": [whois_result.get("country", None)],
                "Registrar": [whois_result.get("registrar", None)],
                "Status": [whois_result.get("status", None)],
                "Created": [whois_result.get("creation_date", None)],
                "Expiration": [whois_result.get("expiration_date", None)],
                "Last Updated": [whois_result.get("updated_date", None)],
                "Name Servers": [whois_result.get("name_servers", None)],
            }
        )
        ns_domains = []

        # Identity domains popularity with Open Page Rank
        if "OPR" in ti_prov.loaded_providers:
            page_rank = ti_prov.result_to_df(
                ti_prov.lookup_ioc(domain, providers=["OPR"])
            )
            if page_rank["RawResult"][0]:
                page_rank_score = page_rank["RawResult"][0]["response"][0][
                    "page_rank_integer"
                ]
            else:
                page_rank_score = 0
            dom_record["Page Rank"] = [page_rank_score]
        else:
            nb_markdown("OPR TI provider needed to calculate Page Rank score.")
            dom_record["Page Rank"] = ["Not known - OPR provider needed"]

        # Get a list of subdomains for the domain
        if "VirusTotal" in ti_prov.loaded_providers:
            url_ti = ti_prov.result_to_df(
                ti_prov.lookup_ioc(domain, providers=["VirusTotal"])
            )
            try:
                sub_doms = url_ti["RawResult"][0]["subdomains"]
            except (TypeError, KeyError):
                sub_doms = "None found"
            dom_record["Sub Domains"] = [sub_doms]
        else:
            nb_markdown("VT TI provider needed to get sub-domains.")
            dom_record["Page Rank"] = ["Not known - OPR provider needed"]

        # Work out domain entropy to identity possible DGA
        dom_ent = entropy(domain)
        dom_record["Domain Name Entropy"] = [dom_ent]

        # Remove duplicate Name Server records
        for server in whois_result["name_servers"]:
            # pylint: disable=unpacking-non-sequence
            _, ns_domain, ns_tld = tldextract.extract(server)
            ns_dom = ns_domain.lower() + "." + ns_tld.lower()
            if domain not in ns_domains:
                ns_domains.append(ns_dom)
    return dom_record


def _get_tls_cert_details(url, domain_validator):
    """Get details of a TLS certificate used by a domain."""
    result, x509 = domain_validator.in_abuse_list(url)
    cert_df = pd.DataFrame()
    if x509 is not None:
        cert_df = pd.DataFrame(
            {
                "SN": [x509.serial_number],
                "Subject": [[(i.value) for i in x509.subject]],
                "Issuer": [[(i.value) for i in x509.issuer]],
                "Expired": [x509.not_valid_after],
                "InAbuseList": result,
            }
        )
    return cert_df


def _get_ip_record(domain, domain_validator, ti_prov):
    """Get IP addresses associated with a domain."""
    ip_record = None
    if domain_validator.is_resolvable(domain) is True:
        try:
            answer = dns.resolver.query(domain, "A")
        except dns.resolver.NXDOMAIN:
            md("Could not resolve IP addresses from domain.")
        resolved_domain_ip = answer[0].to_text()
        ip_whois_result = whois(resolved_domain_ip)
        ip_record = pd.DataFrame(
            {
                "IP Address": [resolved_domain_ip],
                "Domain": [ip_whois_result.get("domain_name", None)],
                "Registrar": [ip_whois_result.get("asn_description", None)],
                "Country": [ip_whois_result.get("country", None)],
                "Creation Date": [ip_whois_result.get("creation_date", None)],
            }
        )
    if isinstance(ip_record, pd.DataFrame) and not ip_record.empty:
        ip_record = _process_tor_ip_record(ip_record, ti_prov)
        ip_record = _process_previous_resolutions(ip_record, ti_prov)
    return ip_record


def _process_tor_ip_record(ip_record, ti_prov):
    """See if IP record contains Tor IP."""
    tor = None
    if "Tor" in ti_prov.loaded_providers:
        print(ti_prov.loaded_providers)
        tor = ti_prov.result_to_df(
            ti_prov.lookup_ioc(ip_record["IP Address"][0], providers=["Tor"])
        )
    if tor is None or tor["Details"][0] == "Not found.":
        ip_record["Tor Node?"] = "No"
    else:
        ip_record["Tor Node?"] = "Yes"
    return ip_record


def _process_previous_resolutions(ip_record, ti_prov):
    """Get previous resolutions for IP in ip_record."""
    if "VirusTotal" in ti_prov.loaded_providers:
        ip_ti_results = ti_prov.result_to_df(
            ti_prov.lookup_ioc(ip_record["IP Address"][0], providers=["VirusTotal"])
        )
        try:
            last_10 = ip_ti_results.T["VirusTotal"]["RawResult"]["resolutions"][:10]
            prev_domains = [record["hostname"] for record in last_10]
        except TypeError:
            prev_domains = None
    else:
        prev_domains = (
            "Unknown - VirusTotal provider required for previous resolution details."
        )
    ip_record["Last 10 resolutions"] = [prev_domains]
    return ip_record<|MERGE_RESOLUTION|>--- conflicted
+++ resolved
@@ -162,13 +162,8 @@
             self._last_result = result
 
         self.url = value.strip().lower()
-<<<<<<< HEAD
-        domain: str
-        tld: str
-        _, domain, tld = tldextract.extract(self.url)  # type: ignore
-=======
+
         _, domain, tld = cast(Tuple[Any, str, str], tldextract.extract(self.url))  # type: ignore
->>>>>>> a1bb25a2
         domain = f"{domain.lower()}.{tld.lower()}"
         domain_validator = DomainValidator()
         validated = domain_validator.validate_tld(domain)
