# -------------------------------------------------------------------------
# Copyright (c) Microsoft Corporation. All rights reserved.
# Licensed under the MIT License. See License.txt in the project root for
# license information.
# --------------------------------------------------------------------------
"""Notebooklet for URL Summary."""
from collections import Counter
from typing import Any, Dict, Iterable, List, Optional
from os.path import exists

import dns.resolver
import numpy as np
import pandas as pd
import tldextract
from IPython.display import Image, display
from whois import whois  # type: ignore

# pylint: disable=ungrouped-imports
try:
    from msticpy import nbwidgets
    from msticpy.context.domain_utils import DomainValidator, screenshot
    from msticpy.vis.timeline import display_timeline, display_timeline_values
except ImportError:
    # Fall back to msticpy locations prior to v2.0.0
    from msticpy.sectools.domain_utils import DomainValidator, screenshot
    from msticpy.nbtools import nbwidgets
    from msticpy.nbtools.nbdisplay import display_timeline, display_timeline_values

from bokeh.models import LayoutDOM
from msticpy.common.timespan import TimeSpan
from msticpy.common.utility import md

from ...._version import VERSION
from ....common import (
    MsticnbDataProviderError,
    MsticnbMissingParameterError,
    nb_markdown,
    set_text,
    check_current_result,
)
from ....nb_metadata import read_mod_metadata, update_class_doc
from ....nblib.azsent.alert import browse_alerts
from ....nblib.ti import get_ti_results
from ....notebooklet import NBMetadata, Notebooklet, NotebookletResult

__version__ = VERSION
__author__ = "Pete Bryan"


_CLS_METADATA: NBMetadata
_CELL_DOCS: Dict[str, Any]
_CLS_METADATA, _CELL_DOCS = read_mod_metadata(__file__, __name__)


# pylint: disable=too-few-public-methods
class URLSummaryResult(NotebookletResult):
    """URL Summary Results."""

    def __init__(
        self,
        description: Optional[str] = None,
        timespan: Optional[TimeSpan] = None,
        notebooklet: Optional["Notebooklet"] = None,
    ):
        """Create new Notebooklet result instance."""
        super().__init__(description, timespan, notebooklet)
        self.summary: Optional[pd.DataFrame] = None
        self.domain_record: Optional[pd.DataFrame] = None
        self.cert_details: Optional[pd.DataFrame] = None
        self.ip_record: Optional[pd.DataFrame] = None
        self.related_alerts: Optional[pd.DataFrame] = None
        self.bookmarks: Optional[pd.DataFrame] = None
        self.dns_results: Optional[pd.DataFrame] = None
        self.hosts: Optional[List] = None
        self.flows: Optional[pd.DataFrame] = None
        self.flow_graph: Optional[LayoutDOM] = None
        self.ti_results: Optional[pd.DataFrame] = None


# pylint: disable=too-few-public-methods
class URLSummary(Notebooklet):
    """
    URLSummary Notebooklet class.

    Queries and displays information about a URL including:

    - Overview of URL and Domain
    - Related alerts
    - TI results

    """

    metadata = _CLS_METADATA
    __doc__ = update_class_doc(__doc__, metadata)
    _cell_docs = _CELL_DOCS

    # pylint: disable=too-many-branches, too-many-locals, too-many-statements
    @set_text(docs=_CELL_DOCS, key="run")  # noqa: MC0001
    def run(  # noqa:MC0001
        self,
        value: Any = None,
        data: Optional[pd.DataFrame] = None,
        timespan: Optional[TimeSpan] = None,
        options: Optional[Iterable[str]] = None,
        **kwargs,
    ) -> URLSummaryResult:
        """
        Return host summary data.

        Parameters
        ----------
        value : str
            URL to investigate
        data : Optional[pd.DataFrame], optional
            Not used, by default None
        timespan : TimeSpan
            Timespan over which operations such as queries will be
            performed, by default None.
            This can be a TimeStamp object or another object that
            has valid `start`, `end`, or `period` attributes.
        options : Optional[Iterable[str]], optional
            List of options to use, by default None
            A value of None means use default options.
            Options prefixed with "+" will be added to the default options.
            To see the list of available options type `help(cls)` where
            "cls" is the notebooklet class or an instance of this class.

        Other Parameters
        ----------------
        start : Union[datetime, datelike-string]
            Alternative to specifying timespan parameter.
        end : Union[datetime, datelike-string]
            Alternative to specifying timespan parameter.

        Returns
        -------
        URLSummaryResult
            Result object with attributes for each result type.

        Raises
        ------
        MsticnbMissingParameterError
            If required parameters are missing

        """
        super().run(
            value=value, data=data, timespan=timespan, options=options, **kwargs
        )

        if not value:
            raise MsticnbMissingParameterError("value")
        if not timespan:
            raise MsticnbMissingParameterError("timespan.")

        self.timespan = timespan

        # pylint: disable=attribute-defined-outside-init
        result = URLSummaryResult(
            notebooklet=self, description=self.metadata.description, timespan=timespan
        )
        if not self._last_result:
            self._last_result = result

        self.url = value.strip().lower()
        _, domain, tld = tldextract.extract(self.url)
        domain = f"{domain.lower()}.{tld.lower()}"
        domain_validator = DomainValidator()
        validated = domain_validator.validate_tld(domain)

        result.summary = pd.DataFrame(
            {"URL": [self.url], "Domain": [domain], "Validated TLD": [validated]}
        )

        if "ti" in self.options:
            if "tilookup" in self.data_providers.providers:
                ti_prov = self.data_providers.providers["tilookup"]
            else:
                raise MsticnbDataProviderError("No TI providers avaliable")
            ti_results, ti_results_merged = get_ti_results(
                ti_prov, result.summary, "URL"
            )
            if isinstance(ti_results, pd.DataFrame) and not ti_results.empty:
                result.ti_results = ti_results_merged

        if "whois" in self.options:
            result.domain_record = _domain_whois_record(
                domain, self.data_providers.providers["tilookup"]
            )

        if "cert" in self.options:
            result.cert_details = _get_tls_cert_details(self.url, domain_validator)

        if "ip_record" in self.options:
            result.ip_record = None
            result.ip_record = _get_ip_record(
                domain, domain_validator, self.data_providers.providers["tilookup"]
            )

        if "screenshot" in self.options:
            image_data = screenshot(self.url)
            with open("screenshot.png", "wb") as screenshot_file:
                screenshot_file.write(image_data.content)

        if "alerts" in self.options:
            alerts = self.query_provider.SecurityAlert.list_alerts(timespan)
            result.related_alerts = alerts[
                alerts["Entities"].str.contains(self.url, case=False)
            ]

        if "bookmarks" in self.options:
            result.bookmarks = (
                self.query_provider.AzureSentinel.list_bookmarks_for_entity(
                    url=self.url, start=timespan.start, end=timespan.end
                )
            )

        if "dns" in self.options:
            result.dns_results = (
                self.query_provider.AzureNetwork.dns_lookups_for_domain(
                    domain=domain, start=timespan.start, end=timespan.end
                )
            )

        if "hosts" in self.options:
            syslog_hosts = self.query_provider.LinuxSyslog.all_syslog(
                add_query_items=f"| where SyslogMessage has '{self.url}'",
                start=timespan.start,
                end=timespan.end,
            )["Computer"].unique()
            mde_hosts = self.query_provider.MDE.host_connections(
                time_column="TimeGenerated",
                host_name="",
                add_query_items=f"| where RemoteUrl has '{self.url}'",
                start=timespan.start,
                end=timespan.end,
            )["DeviceName"].unique()
            windows_hosts = self.query_provider.WindowsSecurity.list_events(
                add_query_items=f"| where CommandLine has '{self.url}'",
                start=timespan.start,
                end=timespan.end,
            )["Computer"].unique()
            all_hosts = list(syslog_hosts) + list(mde_hosts) + list(windows_hosts)
            result.hosts = all_hosts

        if "flows" in self.options:
            result.flows = self.query_provider.Network.network_connections_to_url(
                start=timespan.start, end=timespan.end, url="com"
            )
            flow_graph_data = self.query_provider.Network.network_connections_to_url(
                start=timespan.start,
                end=timespan.end,
                url="com",
                add_query_items="| summarize sum(SentBytes) by RequestURL, bin(TimeGenerated, 10m)",
            )
            result.flow_graph = display_timeline_values(
                flow_graph_data,
                value_col="sum_SentBytes",
                title=f"Network traffic volume to {self.url}",
            )

        self._last_result = result

        if not self.silent:
            self._display_results()

        return self._last_result

    @set_text(docs=_CELL_DOCS, key="display_summary")
    def _display_summary(self):
        """Display URL summary."""
        if self.check_valid_result_data("summary", silent=True):
            display(self._last_result.summary)

    @set_text(docs=_CELL_DOCS, key="show_ti_details")
    def _display_ti_data(self):
        """Display TI results."""
        if self.check_valid_result_data("ti_results", silent=True):
            display(self._last_result.ti_results)
        else:
            nb_markdown(f"No TI results found for {self.url}")

    @set_text(docs=_CELL_DOCS, key="show_domain_record")
    def _display_domain_record(self):
        """Display Domain Record."""
        if self.check_valid_result_data("domain_record", silent=True):
            display(
                self._last_result.domain_record.T.style.applymap(  # type: ignore
                    color_domain_record_cells,
                    subset=pd.IndexSlice[["Page Rank", "Domain Name Entropy"], 0],
                )
            )

    @set_text(docs=_CELL_DOCS, key="show_TLS_cert")
    def _display_cert_details(self):
        """Display TLS Certificate details."""
        if self.check_valid_result_data("cert_details", silent=True):
            display(self._last_result.cert_details)
        else:
            nb_markdown(f"No TLS certificate found for {self.url}.")

    @set_text(docs=_CELL_DOCS, key="show_IP_record")
    def _display_ip_record(self):
        """Display IP record."""
        if self.check_valid_result_data("ip_record", silent=True):
            display(self._last_result.ip_record.T)
        else:
            nb_markdown(f"No current IP found for {self.url}.")

    @set_text(docs=_CELL_DOCS, key="show_screenshot")
    def _display_screenshot(self):
        """Display ULR screenshot."""
        if exists("screenshot.png"):
            nb_markdown(f"Screenshot of {self.url}")
            display(Image(filename="screenshot.png"))

    @set_text(docs=_CELL_DOCS, key="show_related_alerts")
    def _display_related_alerts(self):
        """Display related alerts in table."""
        if self.check_valid_result_data("related_alerts", silent=True):
            display(self._last_result.related_alerts)
        else:
            nb_markdown(f"No Alerts related to {self.url}")

    @set_text(docs=_CELL_DOCS, key="show_bookmarks")
    def _display_bookmarks(self):
        """Display bookmarks related to URL."""
        if self.check_valid_result_data("bookmarks", silent=True):
            display(self._last_result.bookmarks)
        else:
            nb_markdown(f"No Bookmarks related to {self.url}")

    @set_text(docs=_CELL_DOCS, key="show_dns_results")
    def _display_dns_results(self):
        """Display DNS resolutions for URL."""
        if self.check_valid_result_data("dns_results", silent=True):
            nb_markdown(f"DNS events related to {self.url}", "bold")
            display(self._last_result.dns_results)
        else:
            nb_markdown(f"No DNS resolutions found for {self.url}")

    @set_text(docs=_CELL_DOCS, key="show_hosts")
    def _display_hosts(self):
        """Display list of hosts connecting to URL."""
        if (
            self.check_valid_result_data("hosts", silent=True)
            and self._last_result.hosts
        ):
            nb_markdown(f"Hosts connecting to {self.url}", "bold")
            display(self._last_result.hosts)
        else:
            nb_markdown(f"No hosts found connecting to {self.url}")

    @set_text(docs=_CELL_DOCS, key="show_flows")
    def _display_flows(self):
        """Display network flow data for URL."""
        if self.check_valid_result_data("flow_graph", silent=True):
            display(self._last_result.flow_graph)
            nb_markdown(f"Network connections to {self.url}", "bold")
            display(self._last_result.flows)
        else:
            nb_markdown(f"No flow data found for {self.url}")

    @set_text(docs=_CELL_DOCS, key="browse_alerts")
    def browse_alerts(self) -> nbwidgets.SelectAlert:
        """Return alert browser/viewer."""
        if self.check_valid_result_data("related_alerts"):
            return browse_alerts(self._last_result)
        return None

    def display_alert_timeline(self):
        """Display the alert timeline."""
        if self.check_valid_result_data("related_alerts"):
            if len(self._last_result.related_alerts) > 1:
                return _show_alert_timeline(self._last_result.related_alerts)
            md("Cannot plot timeline with 0 or 1 event.")
        return None

    def _display_results(self):
        """Display all the notebooklet results."""
        self._display_summary()
        self._display_domain_record()
        self._display_ip_record()
        self._display_cert_details()
        self._display_ti_data()
        self._display_screenshot()
        self._display_related_alerts()
        self._display_bookmarks()
        self._display_dns_results()
        self._display_hosts()
        self._display_flows()


def entropy(data):
    """Calculate Entropy of a String."""
    strings, lens = Counter(data), np.float(len(data))
    return -sum(count / lens * np.log2(count / lens) for count in strings.values())


def color_domain_record_cells(val):
    """Color Code Rows With Odd Entropy."""
    if isinstance(val, int):
        color = "yellow" if val < 3 else None
    elif isinstance(val, float):
        color = "yellow" if val > 4.30891 or val < 2.72120 else None
    else:
        color = None
    return f"background-color: {color}"


@set_text(docs=_CELL_DOCS, key="display_alert_timeline")
def _show_alert_timeline(related_alerts):
    """Display An Alert Timeline."""
    if len(related_alerts) > 1:
        return display_timeline(
            data=related_alerts,
            title="Related Alerts",
            source_columns=["AlertName", "TimeGenerated"],
            height=200,
        )
    if len(related_alerts) == 1:
        nb_markdown("A single alert cannot be plotted on a timeline.")
    else:
        nb_markdown("No alerts available to be plotted.")
    return None


def _domain_whois_record(domain, ti_prov):
    """Build a Domain Whois Record."""
    dom_record = pd.DataFrame()
    whois_result = whois(domain)
    if whois_result.domain_name is not None:
        # Create domain record from whois data
        dom_record = pd.DataFrame(
            {
                "Domain": [domain],
                "Name": [whois_result.get("name", None)],
                "Org": [whois_result.get("org", None)],
                "DNSSec": [whois_result.get("dnssec", None)],
                "City": [whois_result.get("city", None)],
                "State": [whois_result.get("state", None)],
                "Country": [whois_result.get("country", None)],
                "Registrar": [whois_result.get("registrar", None)],
                "Status": [whois_result.get("status", None)],
                "Created": [whois_result.get("creation_date", None)],
                "Expiration": [whois_result.get("expiration_date", None)],
                "Last Updated": [whois_result.get("updated_date", None)],
                "Name Servers": [whois_result.get("name_servers", None)],
            }
        )
        ns_domains = []

<<<<<<< HEAD
        # Identity domains popularity with Open Page Rank
        page_rank = ti_prov.result_to_df(
            ti_prov.lookup_ioc(observable=domain, providers=["OPR"])
        )
        if page_rank["RawResult"][0]:
            page_rank_score = page_rank["RawResult"][0]["response"][0][
                "page_rank_integer"
            ]
=======
        # Identity domains populatirty with Open Page Rank
        if "OPR" in ti_prov.loaded_providers:
            page_rank = ti_prov.result_to_df(
                ti_prov.lookup_ioc(observable=domain, providers=["OPR"])
            )
            if page_rank["RawResult"][0]:
                page_rank_score = page_rank["RawResult"][0]["response"][0][
                    "page_rank_integer"
                ]
            else:
                page_rank_score = 0
            dom_record["Page Rank"] = [page_rank_score]
>>>>>>> 4eec384b
        else:
            nb_markdown("OPR TI provider needed to calculate Page Rank score.")
            dom_record["Page Rank"] = ["Not known - OPR provider needed"]

        # Get a list of subdomains for the domain
        if "VirusTotal" in ti_prov.loaded_providers:
            url_ti = ti_prov.result_to_df(
                ti_prov.lookup_ioc(observable=domain, providers=["VirusTotal"])
            )
            try:
                sub_doms = url_ti["RawResult"][0]["subdomains"]
            except (TypeError, KeyError):
                sub_doms = "None found"
            dom_record["Sub Domains"] = [sub_doms]
        else:
            nb_markdown("VT TI provider needed to get sub-domains.")
            dom_record["Page Rank"] = ["Not known - OPR provider needed"]

        # Work out domain entropy to identity possible DGA
        dom_ent = entropy(domain)
        dom_record["Domain Name Entropy"] = [dom_ent]

        # Remove duplicate Name Server records
        for server in whois_result["name_servers"]:
            _, ns_domain, ns_tld = tldextract.extract(server)
            ns_dom = ns_domain.lower() + "." + ns_tld.lower()
            if domain not in ns_domains:
                ns_domains.append(ns_dom)
    return dom_record


def _get_tls_cert_details(url, domain_validator):
    """Get details of a TLS certificate used by a domain."""
    result, x509 = domain_validator.in_abuse_list(url)
    cert_df = pd.DataFrame()
    if x509 is not None:
        cert_df = pd.DataFrame(
            {
                "SN": [x509.serial_number],
                "Subject": [[(i.value) for i in x509.subject]],
                "Issuer": [[(i.value) for i in x509.issuer]],
                "Expired": [x509.not_valid_after],
                "InAbuseList": result,
            }
        )
    return cert_df


def _get_ip_record(domain, domain_validator, ti_prov):
    """Get IP addresses associated with a domain."""
    ip_record = None
    if domain_validator.is_resolvable(domain) is True:
        try:
            answer = dns.resolver.query(domain, "A")
        except dns.resolver.NXDOMAIN:
            md("Could not resolve IP addresses from domain.")
        resolved_domain_ip = answer[0].to_text()
        ip_whois_result = whois(resolved_domain_ip)
        ip_record = pd.DataFrame(
            {
                "IP Address": [resolved_domain_ip],
                "Domain": [ip_whois_result.get("domain_name", None)],
                "Registrar": [ip_whois_result.get("asn_description", None)],
                "Country": [ip_whois_result.get("country", None)],
                "Creation Date": [ip_whois_result.get("creation_date", None)],
            }
        )
    if isinstance(ip_record, pd.DataFrame) and not ip_record.empty:
        ip_record = _process_tor_ip_record(ip_record, ti_prov)
        ip_record = _process_previous_resolutions(ip_record, ti_prov)
    return ip_record


def _process_tor_ip_record(ip_record, ti_prov):
    """See if IP record contains Tor IP."""
    tor = None
    if "Tor" in ti_prov.loaded_providers:
        print(ti_prov.loaded_providers)
        tor = ti_prov.result_to_df(
            ti_prov.lookup_ioc(observable=ip_record["IP Address"][0], providers=["Tor"])
        )
    if tor is None or tor["Details"][0] == "Not found.":
        ip_record["Tor Node?"] = "No"
    else:
        ip_record["Tor Node?"] = "Yes"
    return ip_record


def _process_previous_resolutions(ip_record, ti_prov):
    """Get previous resolutions for IP in ip_record."""
    if "VirusTotal" in ti_prov.loaded_providers:
        ip_ti_results = ti_prov.result_to_df(
            ti_prov.lookup_ioc(
                observable=ip_record["IP Address"][0], providers=["VirusTotal"]
            )
        )
        try:
            last_10 = ip_ti_results.T["VirusTotal"]["RawResult"]["resolutions"][:10]
            prev_domains = [record["hostname"] for record in last_10]
        except TypeError:
            prev_domains = None
    else:
        prev_domains = (
            "Unknown - VirusTotal provider required for previous resolution details."
        )
    ip_record["Last 10 resolutions"] = [prev_domains]
    return ip_record<|MERGE_RESOLUTION|>--- conflicted
+++ resolved
@@ -5,8 +5,8 @@
 # --------------------------------------------------------------------------
 """Notebooklet for URL Summary."""
 from collections import Counter
+from os.path import exists
 from typing import Any, Dict, Iterable, List, Optional
-from os.path import exists
 
 import dns.resolver
 import numpy as np
@@ -36,7 +36,6 @@
     MsticnbMissingParameterError,
     nb_markdown,
     set_text,
-    check_current_result,
 )
 from ....nb_metadata import read_mod_metadata, update_class_doc
 from ....nblib.azsent.alert import browse_alerts
@@ -52,7 +51,7 @@
 _CLS_METADATA, _CELL_DOCS = read_mod_metadata(__file__, __name__)
 
 
-# pylint: disable=too-few-public-methods
+# pylint: disable=too-few-public-methods, too-many-instance-attributes
 class URLSummaryResult(NotebookletResult):
     """URL Summary Results."""
 
@@ -449,17 +448,7 @@
         )
         ns_domains = []
 
-<<<<<<< HEAD
         # Identity domains popularity with Open Page Rank
-        page_rank = ti_prov.result_to_df(
-            ti_prov.lookup_ioc(observable=domain, providers=["OPR"])
-        )
-        if page_rank["RawResult"][0]:
-            page_rank_score = page_rank["RawResult"][0]["response"][0][
-                "page_rank_integer"
-            ]
-=======
-        # Identity domains populatirty with Open Page Rank
         if "OPR" in ti_prov.loaded_providers:
             page_rank = ti_prov.result_to_df(
                 ti_prov.lookup_ioc(observable=domain, providers=["OPR"])
@@ -471,7 +460,6 @@
             else:
                 page_rank_score = 0
             dom_record["Page Rank"] = [page_rank_score]
->>>>>>> 4eec384b
         else:
             nb_markdown("OPR TI provider needed to calculate Page Rank score.")
             dom_record["Page Rank"] = ["Not known - OPR provider needed"]
