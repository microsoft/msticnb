# -------------------------------------------------------------------------
# Copyright (c) Microsoft Corporation. All rights reserved.
# Licensed under the MIT License. See License.txt in the project root for
# license information.
# --------------------------------------------------------------------------
"""Notebooklet for Host Summary."""
from functools import lru_cache
from typing import Any, Dict, Iterable, Optional

import pandas as pd
from bokeh.models import LayoutDOM
from IPython.display import display

try:
<<<<<<< HEAD
    from msticpy.analysis.ip_utils import get_whois_info
    from msticpy.vis.foliummap import FoliumMap
=======
    from msticpy.vis.foliummap import FoliumMap
    from msticpy.context.ip_utils import get_whois_info
>>>>>>> 3a61c106
except ImportError:
    # Fall back to msticpy locations prior to v2.0.0
    from msticpy.nbtools.foliummap import FoliumMap
    from msticpy.sectools.ip_utils import get_whois_info

from msticpy.common.timespan import TimeSpan
from msticpy.common.utility import md

from ...._version import VERSION
from ....common import (
    MsticnbDataProviderError,
    MsticnbMissingParameterError,
    nb_data_wait,
    set_text,
)
from ....nb_metadata import read_mod_metadata, update_class_doc
<<<<<<< HEAD
from ....nblib.iptools import map_ips
=======
from ....notebooklet import NBMetadata, Notebooklet, NotebookletResult
>>>>>>> 3a61c106
from ....nblib.ti import get_ti_results
from ....notebooklet import NBMetadata, Notebooklet, NotebookletResult

__version__ = VERSION
__author__ = "Pete Bryan"


_CLS_METADATA: NBMetadata
_CELL_DOCS: Dict[str, Any]
_CLS_METADATA, _CELL_DOCS = read_mod_metadata(__file__, __name__)


# pylint: disable=too-few-public-methods
class HostNetworkSummaryResult(NotebookletResult):
    """Host Network Summary Results."""

    def __init__(
        self,
        description: Optional[str] = None,
        timespan: Optional[TimeSpan] = None,
        notebooklet: Optional["Notebooklet"] = None,
    ):
        """Create new Notebooklet result instance."""
        super().__init__(description, timespan, notebooklet)
        self.flows: Optional[pd.DataFrame] = None
        self.flow_matrix: Optional[LayoutDOM] = None
        self.flow_whois: Optional[pd.DataFrame] = None
        self.flow_map: Optional[FoliumMap] = None
        self.flow_ti: Optional[pd.DataFrame] = None


# pylint: disable=too-few-public-methods
class HostNetworkSummary(Notebooklet):
    """
    HostSummary Notebooklet class.

    Queries and displays information about a host including:

    - IP address assignment
    - Related alerts
    - Related hunting/investigation bookmarks
    - Azure subscription/resource data.

    """

    metadata = _CLS_METADATA
    __doc__ = update_class_doc(__doc__, metadata)
    _cell_docs = _CELL_DOCS

    def __init__(self, *args, **kwargs):
        """Initialize the Host Network Summary notebooklet."""
        super().__init__(*args, **kwargs)

    # pylint: disable=too-many-branches
    @set_text(docs=_CELL_DOCS, key="run")  # noqa: MC0001
    def run(  # noqa:MC0001
        self,
        value: Any = None,
        data: Optional[pd.DataFrame] = None,
        timespan: Optional[TimeSpan] = None,
        options: Optional[Iterable[str]] = None,
        **kwargs,
    ) -> HostNetworkSummaryResult:
        """
        Return host summary data.

        Parameters
        ----------
        value : str
            Host entity
        data : Optional[pd.DataFrame], optional
            Not used, by default None
        timespan : TimeSpan
            Timespan over which operations such as queries will be
            performed, by default None.
            This can be a TimeStamp object or another object that
            has valid `start`, `end`, or `period` attributes.
        options : Optional[Iterable[str]], optional
            List of options to use, by default None
            A value of None means use default options.
            Options prefixed with "+" will be added to the default options.
            To see the list of available options type `help(cls)` where
            "cls" is the notebooklet class or an instance of this class.

        Other Parameters
        ----------------
        start : Union[datetime, datelike-string]
            Alternative to specifying timespan parameter.
        end : Union[datetime, datelike-string]
            Alternative to specifying timespan parameter.

        Returns
        -------
        HostSummaryResult
            Result object with attributes for each result type.

        Raises
        ------
        MsticnbMissingParameterError
            If required parameters are missing

        """
        super().run(
            value=value, data=data, timespan=timespan, options=options, **kwargs
        )

        if not value:
            raise MsticnbMissingParameterError("value")
        if not timespan:
            raise MsticnbMissingParameterError("timespan.")

        self.timespan = timespan

        # pylint: disable=attribute-defined-outside-init
        result = HostNetworkSummaryResult(
            notebooklet=self, description=self.metadata.description, timespan=timespan
        )

        host_name = value.HostName
        ip_addr = value.IpAddress.Address if "IpAddress" in value else None

        if not host_name and not ip_addr:
            md(f"Could not obtain unique host name from {value}. Aborting.")
            self._last_result = result
            return self._last_result

        result.flows = _get_host_flows(
            host_name=host_name,
            ip_addr=ip_addr,
            qry_prov=self.query_provider,
            timespan=self.timespan,
        )

        remote_ip_col = "RemoteIP"
        local_ip_col = "LocalIP"
        if "SrcIP" in result.flows.columns:
            remote_ip_col = "DestIP"
            local_ip_col = "SrcIP"
        if not result.flows.empty:
            result.flow_matrix = result.flows.mp_plot.matrix(
                x=remote_ip_col, y=local_ip_col, title="IP Interaction", sort="asc"
            )

        if "ti" in self.options:
            if "tilookup" in self.data_providers.providers:
                ti_prov = self.data_providers.providers["tilookup"]
            else:
                raise MsticnbDataProviderError("No TI providers avaliable")
            ti_results, ti_results_merged = get_ti_results(
                ti_prov, result.flows, remote_ip_col
            )
            if isinstance(ti_results, pd.DataFrame) and not ti_results.empty:
                result.flow_ti = ti_results_merged
                if not self.silent:
                    md("TI results found in Network Traffic:")
                    display(ti_results_merged)
            else:
                md("No results found in TI")

        if (
            "map" in self.options
            and isinstance(result.flows, pd.DataFrame)
            and not result.flows.empty
        ):
            result.flow_map = result.flows.mp_plot.folium_map(ip_column=remote_ip_col)
            if not self.silent:
                md("Map of remote network locations connected to", "bold")
                display(result.flow_map)

        if "whois" in self.options:
            result.flow_whois = _get_whois_data(result.flows, col=remote_ip_col)

        self._last_result = result
        return self._last_result


@lru_cache()
def _get_host_flows(host_name, ip_addr, qry_prov, timespan) -> pd.DataFrame:
    if host_name:
        nb_data_wait("Host flow events")
        host_flows = qry_prov.MDE.host_connections(timespan, host_name=host_name)
        host_flows_csl = qry_prov.Network.host_network_connections_csl(
            timespan, host_name=host_name
        )
    elif ip_addr:
        nb_data_wait("Host flow events")
        host_flows = qry_prov.Network.list_azure_network_flows_by_ip(
            timespan, ip_address_list=[ip_addr]
        )
        host_flows_csl = qry_prov.Network.ip_network_connections_csl(
            timespan, ip=ip_addr
        )
    return pd.concat([host_flows, host_flows_csl], sort=False)


def _get_whois_data(data, col) -> pd.DataFrame:
    if not data.empty:
        data["ASN"] = data.apply(lambda x: get_whois_info(x[col], True), axis=1)
    return data<|MERGE_RESOLUTION|>--- conflicted
+++ resolved
@@ -12,13 +12,8 @@
 from IPython.display import display
 
 try:
-<<<<<<< HEAD
     from msticpy.analysis.ip_utils import get_whois_info
     from msticpy.vis.foliummap import FoliumMap
-=======
-    from msticpy.vis.foliummap import FoliumMap
-    from msticpy.context.ip_utils import get_whois_info
->>>>>>> 3a61c106
 except ImportError:
     # Fall back to msticpy locations prior to v2.0.0
     from msticpy.nbtools.foliummap import FoliumMap
@@ -35,11 +30,7 @@
     set_text,
 )
 from ....nb_metadata import read_mod_metadata, update_class_doc
-<<<<<<< HEAD
 from ....nblib.iptools import map_ips
-=======
-from ....notebooklet import NBMetadata, Notebooklet, NotebookletResult
->>>>>>> 3a61c106
 from ....nblib.ti import get_ti_results
 from ....notebooklet import NBMetadata, Notebooklet, NotebookletResult
 
