--- conflicted
+++ resolved
@@ -124,15 +124,11 @@
     __doc__ = update_class_doc(__doc__, metadata)
     _cell_docs = _CELL_DOCS
 
-<<<<<<< HEAD
-    # pylint: disable=too-many-branches, too-many-statements
-=======
     def __init__(self, *args, **kwargs):
         """Initialize the Host Summary notebooklet."""
         super().__init__(*args, **kwargs)
 
-    # pylint: disable=too-many-branches
->>>>>>> 3a61c106
+    # pylint: disable=too-many-branches, too-many-statements
     @set_text(docs=_CELL_DOCS, key="run")  # noqa: MC0001
     def run(  # noqa:MC0001
         self,
