# -------------------------------------------------------------------------
# Copyright (c) Microsoft Corporation. All rights reserved.
# Licensed under the MIT License. See License.txt in the project root for
# license information.
# --------------------------------------------------------------------------
"""Common definitions and classes."""
import functools
from typing import Any, Dict, Iterable, List, Optional, Tuple, Union

import bokeh.io
import pandas as pd
from IPython import get_ipython
from IPython.display import HTML, display
from markdown import markdown
from msticpy import VERSION as MP_VERSION
from msticpy.common import utility as mp_utils
from pkg_resources import parse_version

from ._version import VERSION
from .options import get_opt

__version__ = VERSION
__author__ = "Ian Hellen"


_IP_AVAILABLE = get_ipython() is not None


class NBContainer:
    """Container for Notebooklet classes."""

    def __len__(self):
        """Return number of items in the attribute collection."""
        return len(self.__dict__)

    def __iter__(self):
        """Return iterator over the attributes."""
        return iter(self.__dict__.items())

    def __repr__(self):
        """Return list of attributes."""
        obj_list = []
        for key, val in self.__dict__.items():
            if isinstance(val, NBContainer):
                obj_list.append(f"{key} [{repr(val)}]")
            else:
                obj_list.append(repr(val))
        return ", ".join(obj_list)

    def __str__(self):
        """Print a string representation of the object."""
        obj_str = ""
        for key, val in self.__dict__.items():
            if isinstance(val, NBContainer):
                obj_str += f"{key}\n"
                for line in str(val).split("\n"):
                    if line.strip():
                        obj_str += f"  {line}\n"
            else:
                obj_str += val.__name__ + " (Notebooklet)\n"
        return obj_str

    def iter_classes(self) -> Iterable[Tuple[str, Any]]:
        """Return iterator through all notebooklet classes."""
        for key, val in self.__dict__.items():
            if isinstance(val, NBContainer):
                yield from val.iter_classes()
            else:
                yield key, val


def nb_print(*args, **kwargs):
    """
    Print output but suppress if "silent".

    Parameters
    ----------
    mssg : Any
        The item/message to show

    """
    if get_opt("verbose") and not get_opt("silent"):
        print(*args, **kwargs)


def nb_data_wait(source: str):
    """
    Print Getting data message.

    Parameters
    ----------
    source : str
        The data source.

    """
    nb_markdown(f"Getting data from {source}...")


def nb_debug(*args):
    """Print debug args."""
    if get_opt("debug"):
        for arg in args:
            print(arg, end="--")
        print()


def nb_markdown(*args, **kwargs):
    """Display Markdown/HTML text."""
    if not get_opt("silent"):
        if _IP_AVAILABLE:
            mp_utils.md(*args, **kwargs)
        else:
            nb_print(*args)


def nb_warn(*args, **kwargs):
    """Display Markdown/HTML warning text."""
    if not get_opt("silent"):
        if _IP_AVAILABLE:
            mp_utils.md_warn(*args, **kwargs)
        else:
            nb_print("WARNING:", *args)


def nb_display(*args, **kwargs):
    """Ipython display function wrapper."""
    if not get_opt("silent"):
        display(*args, **kwargs)


# pylint: disable=invalid-name, unused-argument
def set_text(  # noqa: MC0001
    title: Optional[str] = None,
    hd_level: int = 2,
    text: Optional[str] = None,
    md: bool = False,
    docs: Optional[Dict[str, Any]] = None,
<<<<<<< HEAD
    key: Optional[str] = None,
=======
    key: str = None,
>>>>>>> 4eec384b
):
    """
    Decorate function to print title/text before execution.

    Parameters
    ----------
    title : Optional[str], optional
        Title text to print, by default None
    hd_level : int
        Heading level (1-4), by default 2
    text : Optional[str], optional
        Text to print, by default None
    md : bool, optional
        Treat `text` as markdown, by default False
    docs : Dict[str, Any]
        Dictionary of cell documentation indexed by `key`
    key : str
        Item to use from `docs` dictionary.

    Returns
    -------
    Callable[*args, **kwargs]
        Wrapped function

    """

    def text_wrapper(func):
        @functools.wraps(func)
        def print_text(*args, **kwargs):
            # "silent" can be global option or in the func kwargs
            # The latter is only applicable for the NB run() method.
            run_silent = kwargs.get("silent") or get_opt("silent")

            if not run_silent:
                h_level = hd_level
                out_title = title
                out_text = text
                other_items = {}
                if docs and key:
                    out_title = docs.get(key, {}).get("title")
                    out_text = docs.get(key, {}).get("text")
                    h_level = docs.get(key, {}).get("hd_level", 2)
                    other_items = {
                        hdr: str(text)
                        for hdr, text in docs.get(key, {}).items()
                        if hdr not in ("title", "text", "doc", "hd_level", "md")
                    }
                if out_title:
                    h_level = max(min(h_level, 4), 1)
                    display(HTML(f"<h{h_level}>{out_title}</h{h_level}>"))
                if out_text:
                    if md:
                        display(HTML(markdown(text=out_text)))
                    else:
                        display(HTML(out_text.replace("\n", "<br>")))
                if other_items:
                    for sec_title, content in other_items.items():
                        display(HTML(f"<br><b>{sec_title}</b><br>"))
                        display(HTML(content.replace("\n", "<br>")))
            return func(*args, **kwargs)

        return print_text

    return text_wrapper


# pylint: enable=invalid-name, unused-argument


def add_result(result: Any, attr_name: Union[str, List[str]]):
    """
    Decorate func to add return value(s) to `result`.

    Parameters
    ----------
    result : Any
        Object that will have result attributes set.
    attr_name: str or List[str]
        Name of return attribute to set on `result`.

    Returns
    -------
    Callable[*args, **kwargs]
        Wrapped function

    """

    def result_wrapper(func):
        @functools.wraps(func)
        def add_results(*args, **kwargs):
            func_results = func(*args, **kwargs)
            if isinstance(attr_name, str):
                setattr(result, attr_name, func_results)
            elif isinstance(attr_name, list):
                for attr, ret_val in zip(attr_name, func_results):
                    setattr(result, attr, ret_val)
            return func_results

        return add_results

    return result_wrapper


def show_bokeh(plot):
    """Display bokeh plot, resetting output."""
    try:
        bokeh.io.reset_output()
        bokeh.io.output_notebook(hide_banner=True)
        bokeh.io.show(plot)
    except RuntimeError:
        bokeh.io.output_notebook(hide_banner=True)
        bokeh.io.show(plot)


def df_has_data(data) -> bool:
    """Return True if `data` DataFrame has data."""
    return data is not None and not data.empty


class MsticnbError(Exception):
    """Generic exception class for Notebooklets."""


class MsticnbMissingParameterError(MsticnbError):
    """Parameter Error."""

    def __init__(self, *args):
        """
        Exception for missing parameter.

        Parameters
        ----------
        args : str
            First arg is the name or names of the parameters.

        """
        if args:
            self.mssg = f"Required parameter(s) '{args[0]}' not supplied."
            args = (self.mssg, *args[1:])
        super().__init__(*args)


class MsticnbDataProviderError(MsticnbError):
    """DataProvider Error."""


def mp_version():
    """Return currently-loaded msticpy version."""
    return parse_version(MP_VERSION)


def check_mp_version(required_version: str) -> bool:
    """Return true if the installed version is >= `required_version`."""
    return mp_version().major >= parse_version(required_version).major


def check_current_result(
    result, attrib: Optional[str] = None, silent: bool = False
) -> bool:
    """
    Check that the result is valid and `attrib` contains data.

    Parameters
    ----------
    result: NotebookletResult
        The result data to check in.
    attrib : str
        Name of the attribute to check, if None this function
    silent : bool
        If True, suppress output.

    Returns
    -------
    bool
        Returns True if valid data is available, else False.

    """
    if not attrib:
        return True
    data_obj = getattr(result, attrib)
    if data_obj is None or isinstance(data_obj, pd.DataFrame) and data_obj.empty:
        if not silent:
            nb_markdown(f"No data is available for {attrib}.")
        return False
    return True<|MERGE_RESOLUTION|>--- conflicted
+++ resolved
@@ -135,11 +135,7 @@
     text: Optional[str] = None,
     md: bool = False,
     docs: Optional[Dict[str, Any]] = None,
-<<<<<<< HEAD
     key: Optional[str] = None,
-=======
-    key: str = None,
->>>>>>> 4eec384b
 ):
     """
     Decorate function to print title/text before execution.
