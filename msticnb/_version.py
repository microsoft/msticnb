"""Version file."""
<<<<<<< HEAD

VERSION = "1.1.1"
=======
VERSION = "1.2.0"
>>>>>>> c2f2903b
<|MERGE_RESOLUTION|>--- conflicted
+++ resolved
@@ -1,7 +1,2 @@
 """Version file."""
-<<<<<<< HEAD
-
-VERSION = "1.1.1"
-=======
-VERSION = "1.2.0"
->>>>>>> c2f2903b
+VERSION = "1.2.1"