--- conflicted
+++ resolved
@@ -1,6 +1,2 @@
 """Version file."""
-<<<<<<< HEAD
-VERSION = "0.2.3"
-=======
-VERSION = "0.2.4"
->>>>>>> e9675156
+VERSION = "0.3.0"