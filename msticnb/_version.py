"""Version file."""
<<<<<<< HEAD
VERSION = "1.0.2"
=======
VERSION = "1.0.1"
>>>>>>> 3a61c106
<|MERGE_RESOLUTION|>--- conflicted
+++ resolved
@@ -1,6 +1,2 @@
 """Version file."""
-<<<<<<< HEAD
-VERSION = "1.0.2"
-=======
-VERSION = "1.0.1"
->>>>>>> 3a61c106
+VERSION = "1.0.1"