--- conflicted
+++ resolved
@@ -24,12 +24,7 @@
 __author__ = "Ian Hellen"
 
 nblts: NBContainer = NBContainer()
-<<<<<<< HEAD
 nb_index: Dict[str, Type[Notebooklet]] = {}
-=======
-# index of notebooklets classes by full path
-nb_index: Dict[str, type] = {}
->>>>>>> a1bb25a2
 
 
 def discover_modules(nb_path: Union[str, Iterable[str], None] = None) -> NBContainer:
@@ -101,11 +96,7 @@
             nb_index[cls_index] = nb_class
 
 
-<<<<<<< HEAD
 def _find_cls_modules(folder: Path, pkg_folder: Path) -> Dict[str, Type[Notebooklet]]:
-=======
-def _find_cls_modules(folder: Path, pkg_folder: Path) -> Dict[str, type]:
->>>>>>> a1bb25a2
     """
     Import .py files in `folder` and return any Notebooklet classes found.
 
